![logo](http://buildkite.github.io/terminal/images/logo.svg)

Terminal is a Go library for converting arbitrary shell output (with ANSI) into beautifully rendered HTML. See http://en.wikipedia.org/wiki/ANSI_escape_code for more information about ANSI Terminal Control Escape Sequences.

It provides a single command, `ansi2html`, that can be used either as a simple webservice or via STDIN/STDOUT. It can also be used as a library.

## Installation

Assuming a `$GOPATH/bin` that's globally accessible, run:

```bash
go install github.com/buildbox/terminal/cmd/ansi2html
```

This will give you the `ansi2html` command. It's called `ansi2html` and not `terminal` as installing something called `terminal` globally might confuse people looking for an actual terminal.

## Usage

<<<<<<< HEAD
``` bash
# STDIN/STDOUT Usage
cat fixtures/pickachu.sh.raw | ansi2html > out.html
=======
```ruby
Terminal.render("...")
```

### Rails Integration

You can use Terminal directly within your Ruby on Rails application. First require the gem
in your Gemfile:

```ruby
gem "terminal"
```

Then in your `app/assets/application.css` file:

```css
/* require "terminal" */
```

Now in your views:

```
<div class="term-container"><%= Terminal.render(output) %></div>
```

### Command Line

Terminal ships with a command line utility. For example, you can pipe `rspec` output to it:

```bash
rspec --color --tty | terminal
```

Or use output saved earlier:

```bash
rspec --tty --color > output.txt
terminal output.txt
```

With `rspec`, you'll need to use the `--tty` and `--color` options to force it to output colors.

We also provide a utility to preview the rendered version in a web browser. Simply append `--preview` to the command,
and when the render has finished, it will open in your web browser with a before/after show.
>>>>>>> 3e35b374

# Webservice Usage
ansi2html -http=:6060 &
curl --data-binary "@fixtures/pikachu.sh.raw" http://localhost:6060/terminal > out.html
```

<<<<<<< HEAD
You'll need to wrap the resulting output inside a `.term-container` HTML entity and use the stylesheet in `assets/terminal.css`

## Benchmarking
=======
![preview mode](http://buildkite.github.io/terminal/images/preview.png)

### With the Buildkite API

You can use the `job_url` returned by the [Builds API](https://buildkite.com/docs/api/builds) to pipe a job's log directly into terminal, for example:

```bash
JOB_LOG_URL="https://api.buildkite.com/v1/accounts/[account]/projects/[project]/builds/[build]/jobs/[job]/log.txt?api_key=[api-key]"
curl $JOB_LOG_URL | terminal --preview
```
>>>>>>> 3e35b374

Run `go test -bench .` to see raw Go performance. The `npm` test is the focus: this best represents the kind of use cases the original code was developed against. As a guide, this test was 80ms per iteration on an 2013 Retina MBP, and was 2500 ms per iteration in the original pure Ruby implementation.

## TODO

 * UTF8 enforcement
 * Emoji
 * "Demo" functionality that wraps output in the stylesheet

## Contributing

1. Fork it ( https://github.com/[my-github-username]/terminal/fork )
2. Create your feature branch (`git checkout -b my-new-feature`)
3. Commit your changes (`git commit -am 'Add some feature'`)
4. Push to the branch (`git push origin my-new-feature`)
5. Create a new Pull Request

## Licence

> Copyright (c) 2015 Keith Pitt, Tim Lucas, Buildkite Pty Ltd
>
> MIT License
>
> Permission is hereby granted, free of charge, to any person obtaining
> a copy of this software and associated documentation files (the
> "Software"), to deal in the Software without restriction, including
> without limitation the rights to use, copy, modify, merge, publish,
> distribute, sublicense, and/or sell copies of the Software, and to
> permit persons to whom the Software is furnished to do so, subject to
> the following conditions:
>
> The above copyright notice and this permission notice shall be
> included in all copies or substantial portions of the Software.
>
> THE SOFTWARE IS PROVIDED "AS IS", WITHOUT WARRANTY OF ANY KIND,
> EXPRESS OR IMPLIED, INCLUDING BUT NOT LIMITED TO THE WARRANTIES OF
> MERCHANTABILITY, FITNESS FOR A PARTICULAR PURPOSE AND
> NONINFRINGEMENT. IN NO EVENT SHALL THE AUTHORS OR COPYRIGHT HOLDERS BE
> LIABLE FOR ANY CLAIM, DAMAGES OR OTHER LIABILITY, WHETHER IN AN ACTION
> OF CONTRACT, TORT OR OTHERWISE, ARISING FROM, OUT OF OR IN CONNECTION
> WITH THE SOFTWARE OR THE USE OR OTHER DEALINGS IN THE SOFTWARE.<|MERGE_RESOLUTION|>--- conflicted
+++ resolved
@@ -16,78 +16,18 @@
 
 ## Usage
 
-<<<<<<< HEAD
 ``` bash
 # STDIN/STDOUT Usage
 cat fixtures/pickachu.sh.raw | ansi2html > out.html
-=======
-```ruby
-Terminal.render("...")
-```
-
-### Rails Integration
-
-You can use Terminal directly within your Ruby on Rails application. First require the gem
-in your Gemfile:
-
-```ruby
-gem "terminal"
-```
-
-Then in your `app/assets/application.css` file:
-
-```css
-/* require "terminal" */
-```
-
-Now in your views:
-
-```
-<div class="term-container"><%= Terminal.render(output) %></div>
-```
-
-### Command Line
-
-Terminal ships with a command line utility. For example, you can pipe `rspec` output to it:
-
-```bash
-rspec --color --tty | terminal
-```
-
-Or use output saved earlier:
-
-```bash
-rspec --tty --color > output.txt
-terminal output.txt
-```
-
-With `rspec`, you'll need to use the `--tty` and `--color` options to force it to output colors.
-
-We also provide a utility to preview the rendered version in a web browser. Simply append `--preview` to the command,
-and when the render has finished, it will open in your web browser with a before/after show.
->>>>>>> 3e35b374
 
 # Webservice Usage
 ansi2html -http=:6060 &
 curl --data-binary "@fixtures/pikachu.sh.raw" http://localhost:6060/terminal > out.html
 ```
 
-<<<<<<< HEAD
 You'll need to wrap the resulting output inside a `.term-container` HTML entity and use the stylesheet in `assets/terminal.css`
 
 ## Benchmarking
-=======
-![preview mode](http://buildkite.github.io/terminal/images/preview.png)
-
-### With the Buildkite API
-
-You can use the `job_url` returned by the [Builds API](https://buildkite.com/docs/api/builds) to pipe a job's log directly into terminal, for example:
-
-```bash
-JOB_LOG_URL="https://api.buildkite.com/v1/accounts/[account]/projects/[project]/builds/[build]/jobs/[job]/log.txt?api_key=[api-key]"
-curl $JOB_LOG_URL | terminal --preview
-```
->>>>>>> 3e35b374
 
 Run `go test -bench .` to see raw Go performance. The `npm` test is the focus: this best represents the kind of use cases the original code was developed against. As a guide, this test was 80ms per iteration on an 2013 Retina MBP, and was 2500 ms per iteration in the original pure Ruby implementation.
 
