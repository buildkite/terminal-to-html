<<<<<<< HEAD
FROM golang:1.19
=======
FROM golang:1.20.4
>>>>>>> 3da8dda2

ENV LANG=en_US.UTF-8 \
    LANGUAGE=en_US:en \
    LC_ALL=en_US.UTF-8

RUN apt-get update -q && \
  apt-get install -y zip ruby ruby-dev rpm locales

RUN go install github.com/buildkite/github-release@latest

RUN gem install --no-document rake fpm package_cloud

RUN echo "en_US UTF-8" > /etc/locale.gen && \
  locale-gen en_US.UTF-8

WORKDIR /go/src/github.com/buildkite/terminal-to-html
ADD . /go/src/github.com/buildkite/terminal-to-html

CMD [ "make", "dist" ]<|MERGE_RESOLUTION|>--- conflicted
+++ resolved
@@ -1,8 +1,4 @@
-<<<<<<< HEAD
-FROM golang:1.19
-=======
 FROM golang:1.20.4
->>>>>>> 3da8dda2
 
 ENV LANG=en_US.UTF-8 \
     LANGUAGE=en_US:en \
